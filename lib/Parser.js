--- conflicted
+++ resolved
@@ -2,29 +2,13 @@
 	MIT License http://www.opensource.org/licenses/mit-license.php
 	Author Tobias Koppers @sokra
 */
-<<<<<<< HEAD
-var acorn = require("acorn-dynamic-import").default;
-var Tapable = require("tapable");
-var json5 = require("json5");
-var BasicEvaluatedExpression = require("./BasicEvaluatedExpression");
-
-function Parser(options) {
-	Tapable.call(this);
-	this.options = options;
-	this.scope = undefined;
-	this.state = undefined;
-	this.comments = undefined;
-	this.initializeEvaluating();
-}
-module.exports = Parser;
-=======
 "use strict";
->>>>>>> 6d6707ef
 
 // Syntax: https://developer.mozilla.org/en/SpiderMonkey/Parser_API
 
 const acorn = require("acorn-dynamic-import").default;
 const Tapable = require("tapable");
+const json5 = require("json5");
 const BasicEvaluatedExpression = require("./BasicEvaluatedExpression");
 
 function joinRanges(startRange, endRange) {
@@ -55,6 +39,9 @@
 	constructor(options) {
 		super();
 		this.options = options;
+		this.scope = undefined;
+		this.state = undefined;
+		this.comments = undefined;
 		this.initializeEvaluating();
 	}
 
@@ -1235,16 +1222,19 @@
 			throw new Error("Source couldn't be parsed");
 		const oldScope = this.scope;
 		const oldState = this.state;
+		const oldComments = this.comments;
 		this.scope = {
 			inTry: false,
 			definitions: [],
 			renames: {}
 		};
 		const state = this.state = initialState || {};
+		this.comments = comments;
 		if(this.applyPluginsBailResult("program", ast, comments) === undefined)
 			this.walkStatements(ast.body);
 		this.scope = oldScope;
 		this.state = oldState;
+		this.comments = oldComments;
 		return state;
 	}
 
@@ -1264,62 +1254,24 @@
 			throw new Error("evaluate: Source is not a expression");
 		return this.evaluateExpression(ast.body[0].expression);
 	}
-<<<<<<< HEAD
-	if(!ast || typeof ast !== "object")
-		throw new Error("Source couldn't be parsed");
-	var oldScope = this.scope;
-	var oldState = this.state;
-	var oldComments = this.comments;
-	this.scope = {
-		inTry: false,
-		definitions: [],
-		renames: {}
-	};
-	var state = this.state = initialState || {};
-	this.comments = comments;
-	if(this.applyPluginsBailResult("program", ast, comments) === undefined)
-		this.walkStatements(ast.body);
-	this.scope = oldScope;
-	this.state = oldState;
-	this.comments = oldComments;
-	return state;
-};
-
-Parser.prototype.evaluate = function evaluate(source) {
-	var ast = acorn.parse("(" + source + ")", {
-		ranges: true,
-		locations: true,
-		ecmaVersion: 2017,
-		sourceType: "module",
-		plugins: {
-			dynamicImport: true
-		}
-	});
-	if(!ast || typeof ast !== "object" || ast.type !== "Program")
-		throw new Error("evaluate: Source couldn't be parsed");
-	if(ast.body.length !== 1 || ast.body[0].type !== "ExpressionStatement")
-		throw new Error("evaluate: Source is not a expression");
-	return this.evaluateExpression(ast.body[0].expression);
-};
-
-Parser.prototype.getComments = function getComments(range) {
-	return this.comments.filter(comment => comment.range[0] >= range[0] && comment.range[1] <= range[1]);
-};
-
-Parser.prototype.getCommentOptions = function getCommentOptions(range) {
-	var comments = this.getComments(range);
-	if(comments.length === 0) return null;
-	var options = comments.map(comment => {
-		try {
-			return json5.parse(`{${comment.value}}`);
-		} catch(e) {
-			return {};
-		}
-	});
-	return options.reduce((o, i) => Object.assign(o, i), {});
-};
-=======
+
+	getComments(range) {
+		return this.comments.filter(comment => comment.range[0] >= range[0] && comment.range[1] <= range[1]);
+	}
+
+	getCommentOptions(range) {
+		const comments = this.getComments(range);
+		if(comments.length === 0) return null;
+		const options = comments.map(comment => {
+			try {
+				return json5.parse(`{${comment.value}}`);
+			} catch(e) {
+				return {};
+			}
+		});
+		return options.reduce((o, i) => Object.assign(o, i), {});
+	}
+
 }
 
-module.exports = Parser;
->>>>>>> 6d6707ef
+module.exports = Parser;