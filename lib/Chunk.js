--- conflicted
+++ resolved
@@ -162,13 +162,9 @@
 		if (this._modules.size < otherChunk._modules.size) return 1;
 		const a = this._modules[Symbol.iterator]();
 		const b = otherChunk._modules[Symbol.iterator]();
-<<<<<<< HEAD
+		// eslint-disable-next-line
 		while (true) {
 			// eslint-disable-line
-=======
-		// eslint-disable-next-line
-		while (true) {
->>>>>>> 213226ec
 			const aItem = a.next();
 			const bItem = b.next();
 			if (aItem.done) return 0;
