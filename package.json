--- conflicted
+++ resolved
@@ -42,13 +42,8 @@
     "eslint": "^4.3.0",
     "eslint-plugin-node": "^5.1.1",
     "express": "~4.13.1",
-<<<<<<< HEAD
     "extract-text-webpack-plugin": "^3.0.0",
-    "file-loader": "^0.11.1",
-=======
-    "extract-text-webpack-plugin": "^2.0.0-beta",
     "file-loader": "^0.11.2",
->>>>>>> e72a88af
     "i18n-webpack-plugin": "^0.3.0",
     "istanbul": "^0.4.5",
     "jade": "^1.11.0",
