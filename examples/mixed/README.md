--- conflicted
+++ resolved
@@ -147,18 +147,8 @@
 /******/ 				var head = document.getElementsByTagName('head')[0];
 /******/ 				var script = document.createElement('script');
 /******/
-<<<<<<< HEAD
 /******/ 				script.charset = 'utf-8';
 /******/ 				script.timeout = 120000;
-=======
-/******/ 		// start chunk loading
-/******/ 		var head = document.getElementsByTagName('head')[0];
-/******/ 		var script = document.createElement('script');
-/******/ 		script.type = "text/javascript";
-/******/ 		script.charset = 'utf-8';
-/******/ 		script.async = true;
-/******/ 		script.timeout = 120000;
->>>>>>> f0105466
 /******/
 /******/ 				if (__webpack_require__.nc) {
 /******/ 					script.setAttribute("nonce", __webpack_require__.nc);
@@ -250,7 +240,6 @@
 ``` javascript
 /******/ ([
 /* 0 */
-<<<<<<< HEAD
 /*!****************!*\
   !*** ./amd.js ***!
   \****************/
@@ -259,35 +248,6 @@
 
 var __WEBPACK_AMD_DEFINE_ARRAY__, __WEBPACK_AMD_DEFINE_RESULT__;// AMD Module Format
 !(__WEBPACK_AMD_DEFINE_ARRAY__ = [__webpack_require__(/*! ./commonjs */ 1), __webpack_require__(/*! ./harmony */ 2)], __WEBPACK_AMD_DEFINE_RESULT__ = (function(commonjs1, harmony1) {
-=======
-/*!*********************!*\
-  !*** ./commonjs.js ***!
-  \*********************/
-/*! dynamic exports provided */
-/*! all exports used */
-/***/ (function(module, exports, __webpack_require__) {
-
-// CommonJs Module Format
-module.exports = 123;
-
-// but you can use amd style requires
-new Promise(function(resolve) { resolve(); }).then(function() { var __WEBPACK_AMD_REQUIRE_ARRAY__ = [__webpack_require__(/*! ./amd */ 1), __webpack_require__(/*! ./harmony */ 2)]; ((function(amd1, harmony) {
-		var amd2 = __webpack_require__(/*! ./amd */ 1);
-		var harmony2 = __webpack_require__(/*! ./harmony */ 2);
-	}).apply(null, __WEBPACK_AMD_REQUIRE_ARRAY__));}).catch(__webpack_require__.oe);
-
-/***/ }),
-/* 1 */
-/*!****************!*\
-  !*** ./amd.js ***!
-  \****************/
-/*! dynamic exports provided */
-/*! all exports used */
-/***/ (function(module, exports, __webpack_require__) {
-
-var __WEBPACK_AMD_DEFINE_ARRAY__, __WEBPACK_AMD_DEFINE_RESULT__;// AMD Module Format
-!(__WEBPACK_AMD_DEFINE_ARRAY__ = [__webpack_require__(/*! ./commonjs */ 0), __webpack_require__(/*! ./harmony */ 2)], __WEBPACK_AMD_DEFINE_RESULT__ = (function(commonjs1, harmony1) {
->>>>>>> f0105466
 		// but you can use CommonJs-style requires:
 		var commonjs2 = __webpack_require__(/*! ./commonjs */ 1);
 		var harmony2 = __webpack_require__(/*! ./harmony */ 2);
@@ -339,12 +299,7 @@
 /*!********************!*\
   !*** ./example.js ***!
   \********************/
-<<<<<<< HEAD
-/*! no static exports found */
-=======
-/*! dynamic exports provided */
-/*! all exports used */
->>>>>>> f0105466
+/*! no static exports found */
 /***/ (function(module, exports, __webpack_require__) {
 
 // CommonJs-style requires
@@ -353,21 +308,12 @@
 var harmony1 = __webpack_require__(/*! ./harmony */ 2);
 
 // AMD-style requires (with all webpack features)
-<<<<<<< HEAD
 __webpack_require__.e(/*! AMD require */ 0).then(function() { var __WEBPACK_AMD_REQUIRE_ARRAY__ = [
 	__webpack_require__(/*! ./commonjs */ 1), __webpack_require__(/*! ./amd */ 0),
 	__webpack_require__(4)("./"+amd1+".js"),
 	Math.random() < 0.5 ? __webpack_require__(/*! ./commonjs */ 1) : __webpack_require__(/*! ./amd */ 0)]; (function(commonjs2, amd2, template, randModule) {
 		// Do something with it...
 	}).apply(null, __WEBPACK_AMD_REQUIRE_ARRAY__);}).catch(__webpack_require__.oe);
-=======
-__webpack_require__.e/* require */(0).then(function() { var __WEBPACK_AMD_REQUIRE_ARRAY__ = [
-	__webpack_require__(/*! ./commonjs */ 0), __webpack_require__(/*! ./amd */ 1),
-	__webpack_require__(/*! ../require.context/templates */ 4)("./"+amd1+".js"),
-	Math.random() < 0.5 ? __webpack_require__(/*! ./commonjs */ 0) : __webpack_require__(/*! ./amd */ 1)]; ((function(commonjs2, amd2, template, randModule) {
-		// Do something with it...
-	}).apply(null, __WEBPACK_AMD_REQUIRE_ARRAY__));}).catch(__webpack_require__.oe);
->>>>>>> f0105466
 
 
 /***/ })
@@ -383,18 +329,10 @@
 /* 2 */,
 /* 3 */,
 /* 4 */
-<<<<<<< HEAD
 /*!******************************************************!*\
   !*** ../require.context/templates sync ^\.\/.*\.js$ ***!
   \******************************************************/
 /*! no static exports found */
-=======
-/*!*************************************************!*\
-  !*** ../require.context/templates ^\.\/.*\.js$ ***!
-  \*************************************************/
-/*! dynamic exports provided */
-/*! all exports used */
->>>>>>> f0105466
 /***/ (function(module, exports, __webpack_require__) {
 
 var map = {
@@ -430,12 +368,7 @@
 /*!*****************************************!*\
   !*** ../require.context/templates/c.js ***!
   \*****************************************/
-<<<<<<< HEAD
-/*! no static exports found */
-=======
-/*! dynamic exports provided */
-/*! all exports used */
->>>>>>> f0105466
+/*! no static exports found */
 /***/ (function(module, exports) {
 
 module.exports = function() {
@@ -447,12 +380,7 @@
 /*!*****************************************!*\
   !*** ../require.context/templates/b.js ***!
   \*****************************************/
-<<<<<<< HEAD
-/*! no static exports found */
-=======
-/*! dynamic exports provided */
-/*! all exports used */
->>>>>>> f0105466
+/*! no static exports found */
 /***/ (function(module, exports) {
 
 module.exports = function() {
@@ -464,12 +392,7 @@
 /*!*****************************************!*\
   !*** ../require.context/templates/a.js ***!
   \*****************************************/
-<<<<<<< HEAD
-/*! no static exports found */
-=======
-/*! dynamic exports provided */
-/*! all exports used */
->>>>>>> f0105466
+/*! no static exports found */
 /***/ (function(module, exports) {
 
 module.exports = function() {
@@ -485,19 +408,11 @@
 ## Unoptimized
 
 ```
-<<<<<<< HEAD
 Hash: 0a1b2c3d4e5f6a7b8c9d
-Version: webpack next
+Version: webpack 4.0.0-beta.1
       Asset      Size  Chunks             Chunk Names
 0.output.js  1.87 KiB       0  [emitted]  
   output.js  9.76 KiB       1  [emitted]  main
-=======
-Hash: ec4ce5e31af3a13d93fa
-Version: webpack 3.11.0
-      Asset     Size  Chunks             Chunk Names
-0.output.js  1.86 kB       0  [emitted]  
-  output.js  9.09 kB       1  [emitted]  main
->>>>>>> f0105466
 Entrypoint main = output.js
 chunk    {0} 0.output.js 439 bytes <{1}> [rendered]
     > [3] ./example.js 7:0-14:1
@@ -539,13 +454,8 @@
 ## Production mode
 
 ```
-<<<<<<< HEAD
 Hash: 0a1b2c3d4e5f6a7b8c9d
-Version: webpack next
-=======
-Hash: ec4ce5e31af3a13d93fa
-Version: webpack 3.11.0
->>>>>>> f0105466
+Version: webpack 4.0.0-beta.1
       Asset       Size  Chunks             Chunk Names
 0.output.js  606 bytes       0  [emitted]  
   output.js   2.04 KiB       1  [emitted]  main
