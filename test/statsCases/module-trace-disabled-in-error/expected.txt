--- conflicted
+++ resolved
@@ -1,11 +1,6 @@
 Time: Xms
-<<<<<<< HEAD
-  Asset      Size  Chunks             Chunk Names
-main.js  2.59 KiB       0  [emitted]  main
-=======
   Asset     Size  Chunks             Chunk Names
-main.js  2.87 kB       0  [emitted]  main
->>>>>>> 8915dbbd
+main.js  2.8 KiB       0  [emitted]  main
    [0] (webpack)/test/statsCases/module-trace-disabled-in-error/index.js 25 bytes {0} [built]
 
 ERROR in (webpack)/test/statsCases/module-trace-disabled-in-error/index.js
