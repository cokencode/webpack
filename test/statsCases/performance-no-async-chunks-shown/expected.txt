--- conflicted
+++ resolved
@@ -1,13 +1,7 @@
 Time: <CLR=BOLD>X</CLR>ms
-<<<<<<< HEAD
   <CLR=BOLD>Asset</CLR>      <CLR=BOLD>Size</CLR>  <CLR=BOLD>Chunks</CLR>  <CLR=39,BOLD><CLR=22>           <CLR=39,BOLD><CLR=22>       <CLR=BOLD>Chunk Names</CLR>
- <CLR=32,BOLD>sec.js</CLR>  2.75 KiB       <CLR=BOLD>0</CLR>  <CLR=32,BOLD>[emitted]</CLR>         sec
+ <CLR=32,BOLD>sec.js</CLR>  2.96 KiB       <CLR=BOLD>0</CLR>  <CLR=32,BOLD>[emitted]</CLR>         sec
 <CLR=33,BOLD>main.js</CLR>   <CLR=33,BOLD>296 KiB</CLR>       <CLR=BOLD>1</CLR>  <CLR=32,BOLD>[emitted]</CLR>  <CLR=33,BOLD>[big]</CLR>  main
-=======
-  <CLR=BOLD>Asset</CLR>     <CLR=BOLD>Size</CLR>  <CLR=BOLD>Chunks</CLR>  <CLR=39,BOLD><CLR=22>           <CLR=39,BOLD><CLR=22>       <CLR=BOLD>Chunk Names</CLR>
- <CLR=32,BOLD>sec.js</CLR>  3.03 kB       <CLR=BOLD>0</CLR>  <CLR=32,BOLD>[emitted]</CLR>         sec
-<CLR=33,BOLD>main.js</CLR>   <CLR=33,BOLD>303 kB</CLR>       <CLR=BOLD>1</CLR>  <CLR=32,BOLD>[emitted]</CLR>  <CLR=33,BOLD>[big]</CLR>  main
->>>>>>> 8915dbbd
 Entrypoint <CLR=BOLD>main</CLR> <CLR=33,BOLD>[big]</CLR> = <CLR=32,BOLD>main.js</CLR>
 Entrypoint <CLR=BOLD>sec</CLR> = <CLR=32,BOLD>sec.js</CLR>
    [0] <CLR=BOLD>(webpack)/test/statsCases/performance-no-async-chunks-shown/b.js</CLR> 22 bytes {<CLR=33,BOLD>0</CLR>} {<CLR=33,BOLD>1</CLR>}<CLR=32,BOLD> [built]</CLR>
