[![webpack](http://webpack.github.io/assets/logo.png)](http://webpack.github.io)

[![NPM version](https://badge.fury.io/js/webpack.png)](http://badge.fury.io/js/webpack) [![Gitter chat](http://img.shields.io/gitter/webpack/webpack.png)](https://gitter.im/webpack/webpack) [![Gittip donate button](http://img.shields.io/gittip/sokra.png)](https://www.gittip.com/sokra/)

[documentation](http://webpack.github.io/docs/?utm_source=github&utm_medium=readme&utm_campaign=top)

# Introduction

<<<<<<< HEAD
webpack is a bundler for modules. The main purpose is to bundle javascript
files for usage in a browser, yet it is also capable of transforming, bundling,
or packaging just about any resource or asset.

=======
Webpack is a bundler for modules. Its main purpose is to bundle JavaScript files for usage in a browser.
>>>>>>> 2799c4f8

**TL; DR**

* Bundles both [CommonJs](http://www.commonjs.org/specs/modules/1.0/) and [AMD](https://github.com/amdjs/amdjs-api/wiki/AMD) modules (even combined).
* Can create a single bundle or multiple chunks that are asynchronously loaded at runtime (to reduce initial loading time).
* Dependencies are resolved during compilation reducing the runtime size.
* Loaders can preprocess files while compiling, e.g. coffeescript to javascript, handlebars strings to compiled functions, images to Base64, etc.
* Highly modular plugin system to do whatever else your application requires.

# Getting Started

<<<<<<< HEAD
Check out webpack's [documentation](http://webpack.github.io/docs/?utm_source=github&utm_medium=readme&utm_campaign=trdr) for quick Getting Started guide, in-depth usage,
tutorials and resources.
=======
Check the [documentation](http://webpack.github.io/docs/?utm_source=github&utm_medium=readme&utm_campaign=trdr) if you want to know more.
>>>>>>> 2799c4f8

# Installation

project:
`npm install webpack --save-dev`

global:
`npm install webpack -g`
Usage
http://webpack.github.io/docs/tutorials/getting-started/

# Examples

Take a look at the [`examples`](https://github.com/webpack/webpack/tree/master/examples) folder.

# Features

## Plugins

<<<<<<< HEAD
webpack has a [rich plugin
interface](http://webpack.github.io/docs/plugins.html). Most of the features
within webpack itself use this plugin interface. This makes webpack very
**flexible**.


## Performance

webpack uses async I/O and has multiple caching levels. This makes webpack fast
and incredibly **fast** on incremental compilations.

## Loaders

webpack enables use of loaders to preprocess files. This allows you to bundle
**any static resource** way beyond javascript. You can easily [write your own
loaders](http://webpack.github.io/docs/loaders.html) using node.js. 

Loaders are activated by using `loadername!` prefixes in `require()` statements,
or are automatically applied via regex from your webpack configuration.

Please see [Using Loaders](http://webpack.github.io/docs/using-loaders.html) for more information.

**basic**
* [`json`](https://github.com/webpack/json-loader): Loads file as JSON
* [`raw`](https://github.com/webpack/raw-loader): Loads raw content of a file (as utf-8)
* [`val`](https://github.com/webpack/val-loader): Executes code as module and consider exports as JavaScript code
* [`script`](https://github.com/webpack/script-loader): Executes a JavaScript file once in global context (like in script tag), requires are not parsed.

**packaging**
* [`file`](https://github.com/webpack/file-loader): Emits the file into the output folder and returns the (relative) url.
* [`url`](https://github.com/webpack/url-loader): The url loader works like the file loader, but can return a Data Url if the file is smaller than a limit.
* [`image`](https://github.com/tcoopman/image-webpack-loader): Compresses your images. Ideal to use together with `file` or `url`.
* [`svgo-loader`](https://github.com/pozadi/svgo-loader): Compresses SVG images using [svgo](https://github.com/svg/svgo) library
* [`baggage`](https://github.com/deepsweet/baggage-loader): Automatically require any resources related to the required one
* [`polymer-loader`](https://github.com/JonDum/polymer-loader): Process HTML & CSS with preprocessor of choice and `require()` Web Components like first-class modules.

**dialects**
* [`coffee`](https://github.com/webpack/coffee-loader): Loads coffee-script like JavaScript
* [`babel`](https://github.com/babel/babel-loader): Turn ES6 code into vanilla ES5 using [Babel](https://github.com/babel/babel).
* [`livescript`](https://github.com/appedemic/livescript-loader): Loads LiveScript like JavaScript
* [`sweetjs`](https://github.com/jlongster/sweetjs-loader): Use sweetjs macros. 
* [`traceur`](https://github.com/jupl/traceur-loader): Use future JavaScript features with [Traceur](https://github.com/google/traceur-compiler).
* [`typescript`](https://github.com/andreypopp/typescript-loader): Loads TypeScript like JavaScript.

**templating**
* [`html`](https://github.com/webpack/html-loader): Exports HTML as string, require references to static resources.
* [`jade`](https://github.com/webpack/jade-loader): Loads jade template and returns a function
* [`handlebars`](https://github.com/altano/handlebars-loader): Loads handlebars template and returns a function
* [`ractive`](https://github.com/rstacruz/ractive-loader): Pre-compiles Ractive templates for interactive DOM manipulation
* [`markdown`](https://github.com/peerigon/markdown-loader): Compiles Markdown to HTML
* [`ng-cache`](https://github.com/teux/ng-cache-loader): Puts HTML partials in the Angular's $templateCache

**styling**
* [`style`](https://github.com/webpack/style-loader): Add exports of a module as style to DOM
* [`css`](https://github.com/webpack/css-loader): Loads css file with resolved imports and returns css code
* [`less`](https://github.com/webpack/less-loader): Loads and compiles a less file
* [`sass`](https://github.com/jtangelder/sass-loader): Loads and compiles a scss file
* [`stylus`](https://github.com/shama/stylus-loader): Loads and compiles a stylus file

**misc**
* [`po`](https://github.com/dschissler/po-loader): Loads a PO gettext file and returns JSON
* [`mocha`](https://github.com/webpack/mocha-loader): Do tests with mocha in browser or node.js
* [`eslint`](https://github.com/MoOx/eslint-loader): PreLoader for linting code using ESLint.
* [`jshint`](https://github.com/webpack/jshint-loader): PreLoader for linting code.
* [`jscs`](https://github.com/unindented/jscs-loader): PreLoader for style checking.
* [`injectable`](https://github.com/jauco/webpack-injectable): Allow to inject dependencies into modules
* [`transform`](https://github.com/webpack/transform-loader): Use browserify transforms as loader.

For the full list of loaders, see [list of loaders](http://webpack.github.io/docs/list-of-loaders.html).

## Module Format (AMD/CommonJS)

webpack supports **both** AMD and CommonJS module styles. It performs clever static
analysis on the AST of your code. It even has an evaluation engine to evaluate
simple expressions. This allows you to **support most existing libraries** out of the box.

## Code Splitting

webpack allows you to split your codebase into multiple chunks. Chunks are
loaded asynchronously at runtime. This reduces the initial loading time.

[Code Splitting documentation](http://webpack.github.io/docs/code-splitting.html)

## Optimizations

webpack can do many optimizations to **reduce the output size of your
javascript** by deduplicating frequently used modules, minifying, and giving
you full control of what is loaded initially and what is loaded at runtime
through code splitting. It can also can make your code chunks **cache
friendly** by using hashes. 

[Optimization documentation](http://webpack.github.io/docs/optimization.html)
=======
Webpack has a [rich plugin interface](http://webpack.github.io/docs/plugins.html). Most of the features in Webpack use this plugin interface. This makes Webpack very **flexible**.

## Performance

Webpack uses async I/O and has multiple caching levels. This makes Webpack fast--and **incredibly** fast** on incremental compilations.

## Loaders

Webpack enables the usage of loaders to preprocess files. This allows you to bundle **any static resource**, not just Javascript. You can easily [write your own loaders](http://webpack.github.io/docs/loaders.html) using Node.js.

## Support

Webpack supports **AMD and CommonJS** modules. It performs clever, static analyses on the AST of your code. It even has an evaluation engine to evaluate simple expressions. This allows you to **support most existing libraries**.

## Code Splitting

Webpack allows you to split your codebase into multiple chunks. Chunks are loaded **on-demand**. This reduces the initial loading time.

## Optimization
>>>>>>> 2799c4f8

Webpack optimizes in several ways. It also makes your chunks **cache-friendly** by using hashes.

# A small example of what's possible

``` javascript
// Webpack is a module bundler.
// This means Webpack takes modules with dependencies
// and emits static assets representing those modules.
 
// Dependencies can be written in CommonJs
var commonjs = require("./commonjs");
// or in AMD
define(["amd-module", "../file"], function (amdModule, file) {
	// while previous constructs are sync,
	// this is async
	require(["big-module/big/file"], function (big) {
		 // For async dependencies, Webpack splits
		 // your application into multiple "chunks."
		 // This part of your application is
		 // loaded on demand (code-splitting).
		var stuff = require("../my/stuff");
		// "../my/stuff" is also loaded on-demand
		//  because it's in the callback function
		//  of the AMD require.
	});
});
 
 
require("coffee!./cup.coffee");
// "Loaders" are used to preprocess files.
// They can be prefixed in the require call
// or configured in the configuration.
require("./cup");
// This does the same when you add ".coffee" to the extensions
// and configure the "coffee" loader for /\.coffee$/

function loadTemplate (name) {
	return require("./templates/" + name + ".jade");
	// Many expressions are supported in require calls.
	// A clever parser extracts information and concludes
	// that everything in "./templates" that matches
	// /\.jade$/ should be included in the bundle, as it
	// can be required.
}
  
  
// ...and you can combine everything.
function loadTemplateAsync (name, callback) {
	require(["bundle?lazy!./templates/" + name + ".jade"], 
	  function (templateBundle) {
	          templateBundle(callback);
	});
}
```

## Documentation

[documentation](http://webpack.github.io/docs/?utm_source=github&utm_medium=readme&utm_campaign=documentation)

<<<<<<< HEAD

## Changelog

[changelog](http://webpack.github.io/docs/changelog.html)


=======
>>>>>>> 2799c4f8
## Tests

You can run the Node tests with `npm test`. [![build status (linux)](https://secure.travis-ci.org/webpack/webpack.png)](http://travis-ci.org/webpack/webpack) [![Build status (windows)](https://ci.appveyor.com/api/projects/status/vatlasj366jiyuh6/branch/master)](https://ci.appveyor.com/project/sokra/webpack/branch/master)

You can run the browser tests:

```
cd test/browsertests
node build
```

and open `tests.html` in the browser.

## Contribution

<<<<<<< HEAD
Most of the time, if webpack is not working correctly for you it is a simple configuration issue.

If you are still having difficulty after looking over your configuration carefully, please post
a question to [StackOverflow with the webpack tag](http://stackoverflow.com/tags/webpack). Questions
that include your webpack.config.js and relevant files are more likely to receive responses.

If you have discovered a bug or have a feature suggestion, feel free to create an issue on Github.

If you create a loader or plugin, please consider open sourcing it, putting it
on NPM and following the `x-loader`, `x-plugin` convention.

You are also welcome to correct any spelling mistakes or any language issues.
=======
You are welcome to contribute by opening an issue or by issuing a pull request.
It would be nice if you open-sourced your own loaders or web-modules. :)

You are also welcome to correct any spelling mistakes or any language issues, because my English is not perfect.
>>>>>>> 2799c4f8

If you want to discuss something or just need help, [here is our gitter.im room](https://gitter.im/webpack/webpack).

## License

Copyright (c) 2012-2015 Tobias Koppers

MIT (http://www.opensource.org/licenses/mit-license.php)

## Sponsor

This is a free-time project. The time I invest in it fluctuates. If you use Webpack for a serious task, and you'd like me to invest more time on it, please donate. This project increases your income/productivity too. It makes development and applications faster and it reduces the required bandwidth.

I'm very thankful for every dollar. If you leave your username or email, I may show my thanks by giving you extra support.

[![Donate to sokra](http://img.shields.io/donate/sokra.png)](http://sokra.github.io/)


## Dependencies

* [esprima](http://esprima.org/)
* [enhanced-resolve](https://github.com/webpack/enhanced-resolve)
* [uglify-js](https://github.com/mishoo/UglifyJS)
* [mocha](https://github.com/visionmedia/mocha)
* [should](https://github.com/visionmedia/should.js)
* [optimist](https://github.com/substack/node-optimist)
* [async](https://github.com/caolan/async)
* [mkdirp](https://github.com/substack/node-mkdirp)
* [clone](https://github.com/pvorb/node-clone)

[![Dependency Status](https://david-dm.org/webpack/webpack.png)](https://david-dm.org/webpack/webpack)<|MERGE_RESOLUTION|>--- conflicted
+++ resolved
@@ -6,14 +6,10 @@
 
 # Introduction
 
-<<<<<<< HEAD
 webpack is a bundler for modules. The main purpose is to bundle javascript
 files for usage in a browser, yet it is also capable of transforming, bundling,
 or packaging just about any resource or asset.
 
-=======
-Webpack is a bundler for modules. Its main purpose is to bundle JavaScript files for usage in a browser.
->>>>>>> 2799c4f8
 
 **TL; DR**
 
@@ -25,12 +21,8 @@
 
 # Getting Started
 
-<<<<<<< HEAD
 Check out webpack's [documentation](http://webpack.github.io/docs/?utm_source=github&utm_medium=readme&utm_campaign=trdr) for quick Getting Started guide, in-depth usage,
 tutorials and resources.
-=======
-Check the [documentation](http://webpack.github.io/docs/?utm_source=github&utm_medium=readme&utm_campaign=trdr) if you want to know more.
->>>>>>> 2799c4f8
 
 # Installation
 
@@ -50,7 +42,6 @@
 
 ## Plugins
 
-<<<<<<< HEAD
 webpack has a [rich plugin
 interface](http://webpack.github.io/docs/plugins.html). Most of the features
 within webpack itself use this plugin interface. This makes webpack very
@@ -143,35 +134,14 @@
 friendly** by using hashes. 
 
 [Optimization documentation](http://webpack.github.io/docs/optimization.html)
-=======
-Webpack has a [rich plugin interface](http://webpack.github.io/docs/plugins.html). Most of the features in Webpack use this plugin interface. This makes Webpack very **flexible**.
-
-## Performance
-
-Webpack uses async I/O and has multiple caching levels. This makes Webpack fast--and **incredibly** fast** on incremental compilations.
-
-## Loaders
-
-Webpack enables the usage of loaders to preprocess files. This allows you to bundle **any static resource**, not just Javascript. You can easily [write your own loaders](http://webpack.github.io/docs/loaders.html) using Node.js.
-
-## Support
-
-Webpack supports **AMD and CommonJS** modules. It performs clever, static analyses on the AST of your code. It even has an evaluation engine to evaluate simple expressions. This allows you to **support most existing libraries**.
-
-## Code Splitting
-
-Webpack allows you to split your codebase into multiple chunks. Chunks are loaded **on-demand**. This reduces the initial loading time.
-
-## Optimization
->>>>>>> 2799c4f8
-
-Webpack optimizes in several ways. It also makes your chunks **cache-friendly** by using hashes.
+
+webpack optimizes in several ways. It also makes your chunks **cache-friendly** by using hashes.
 
 # A small example of what's possible
 
 ``` javascript
-// Webpack is a module bundler.
-// This means Webpack takes modules with dependencies
+// webpack is a module bundler.
+// This means webpack takes modules with dependencies
 // and emits static assets representing those modules.
  
 // Dependencies can be written in CommonJs
@@ -181,7 +151,7 @@
 	// while previous constructs are sync,
 	// this is async
 	require(["big-module/big/file"], function (big) {
-		 // For async dependencies, Webpack splits
+		 // For async dependencies, webpack splits
 		 // your application into multiple "chunks."
 		 // This part of your application is
 		 // loaded on demand (code-splitting).
@@ -209,8 +179,8 @@
 	// /\.jade$/ should be included in the bundle, as it
 	// can be required.
 }
-  
-  
+
+
 // ...and you can combine everything.
 function loadTemplateAsync (name, callback) {
 	require(["bundle?lazy!./templates/" + name + ".jade"], 
@@ -224,15 +194,12 @@
 
 [documentation](http://webpack.github.io/docs/?utm_source=github&utm_medium=readme&utm_campaign=documentation)
 
-<<<<<<< HEAD
 
 ## Changelog
 
 [changelog](http://webpack.github.io/docs/changelog.html)
 
 
-=======
->>>>>>> 2799c4f8
 ## Tests
 
 You can run the Node tests with `npm test`. [![build status (linux)](https://secure.travis-ci.org/webpack/webpack.png)](http://travis-ci.org/webpack/webpack) [![Build status (windows)](https://ci.appveyor.com/api/projects/status/vatlasj366jiyuh6/branch/master)](https://ci.appveyor.com/project/sokra/webpack/branch/master)
@@ -248,7 +215,6 @@
 
 ## Contribution
 
-<<<<<<< HEAD
 Most of the time, if webpack is not working correctly for you it is a simple configuration issue.
 
 If you are still having difficulty after looking over your configuration carefully, please post
@@ -261,12 +227,6 @@
 on NPM and following the `x-loader`, `x-plugin` convention.
 
 You are also welcome to correct any spelling mistakes or any language issues.
-=======
-You are welcome to contribute by opening an issue or by issuing a pull request.
-It would be nice if you open-sourced your own loaders or web-modules. :)
-
-You are also welcome to correct any spelling mistakes or any language issues, because my English is not perfect.
->>>>>>> 2799c4f8
 
 If you want to discuss something or just need help, [here is our gitter.im room](https://gitter.im/webpack/webpack).
 
@@ -278,7 +238,7 @@
 
 ## Sponsor
 
-This is a free-time project. The time I invest in it fluctuates. If you use Webpack for a serious task, and you'd like me to invest more time on it, please donate. This project increases your income/productivity too. It makes development and applications faster and it reduces the required bandwidth.
+This is a free-time project. The time I invest in it fluctuates. If you use webpack for a serious task, and you'd like me to invest more time on it, please donate. This project increases your income/productivity too. It makes development and applications faster and it reduces the required bandwidth.
 
 I'm very thankful for every dollar. If you leave your username or email, I may show my thanks by giving you extra support.
 
